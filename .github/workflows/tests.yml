name: Tests

on:
  push:
  pull_request:
  release:

jobs:
  qt5:
    name: Build with Qt 5
    runs-on: ubuntu-20.04
    steps:

    - uses: actions/checkout@v2

    - uses: actions/checkout@v2
      with:
        repository: happycube/ld-decode-testdata
        path: testdata

    - name: Install dependencies
      timeout-minutes: 10
      run: |
        sudo apt-get update
<<<<<<< HEAD
        # This list is from: https://github.com/happycube/ld-decode/wiki/Installation
        sudo apt-get install -y --no-install-recommends clang libfann-dev python3-numpy python3-scipy python3-matplotlib git qt5-default libqwt-qt5-dev libfftw3-dev python3-tk python3-pandas python3-numba cython3 libavformat-dev libavcodec-dev libavutil-dev ffmpeg openssl pv
=======
        # Based on: https://github.com/happycube/ld-decode/wiki/Installation
        # Added: cmake libqt5opengl5-dev libqt5svg5-dev
        sudo apt-get install -y --no-install-recommends git cmake make python3-distutils python3-numpy python3-scipy python3-matplotlib git qt5-default libqt5opengl5-dev libqt5svg5-dev libqwt-qt5-dev libfftw3-dev python3-numba libavformat-dev libavcodec-dev libavutil-dev ffmpeg

    - name: Set up build dir
      timeout-minutes: 1
      run: mkdir obj && ln -s ../testdata obj/testdata

    - name: Configure
      timeout-minutes: 5
      run: cd obj && cmake -DCMAKE_BUILD_TYPE=RelWithDebInfo ..

    - name: Build
      timeout-minutes: 15
      run: make -C obj VERBOSE=1

    - name: Install
      timeout-minutes: 5
      run: make -C obj install DESTDIR=/tmp/staging && ls -lR /tmp/staging

    - name: Run tests
      timeout-minutes: 10
      run: cd obj && ctest --output-on-failure

  qt6:
    # XXX This builds without Qwt as Ubuntu 22.04 doesn't have it for Qt 6
    name: Build with Qt 6
    runs-on: ubuntu-22.04
    steps:

    - uses: actions/checkout@v2

    - uses: actions/checkout@v2
      with:
        repository: happycube/ld-decode-testdata
        path: testdata

    - name: Install dependencies
      timeout-minutes: 10
      run: |
        sudo apt-get update
        # Based on: https://github.com/happycube/ld-decode/wiki/Installation
        # Added: cmake qt6-base-dev libgl-dev (needed by QtGui)
        sudo apt-get install -y --no-install-recommends git cmake make python3-distutils python3-numpy python3-scipy python3-matplotlib qt6-base-dev libgl-dev libfftw3-dev python3-numba libavformat-dev libavcodec-dev libavutil-dev ffmpeg

    - name: Set up build dir
      timeout-minutes: 1
      run: mkdir obj && ln -s ../testdata obj/testdata

    - name: Configure
      timeout-minutes: 5
      run: cd obj && cmake -DCMAKE_BUILD_TYPE=RelWithDebInfo -DUSE_QWT=OFF ..
>>>>>>> 5d703a02

    - name: Build
      timeout-minutes: 15
      run: make -C obj VERBOSE=1

    - name: Install
      timeout-minutes: 5
      run: make -C obj install DESTDIR=/tmp/staging && ls -lR /tmp/staging

    - name: Run tests
      timeout-minutes: 10
      run: cd obj && ctest --output-on-failure<|MERGE_RESOLUTION|>--- conflicted
+++ resolved
@@ -22,10 +22,6 @@
       timeout-minutes: 10
       run: |
         sudo apt-get update
-<<<<<<< HEAD
-        # This list is from: https://github.com/happycube/ld-decode/wiki/Installation
-        sudo apt-get install -y --no-install-recommends clang libfann-dev python3-numpy python3-scipy python3-matplotlib git qt5-default libqwt-qt5-dev libfftw3-dev python3-tk python3-pandas python3-numba cython3 libavformat-dev libavcodec-dev libavutil-dev ffmpeg openssl pv
-=======
         # Based on: https://github.com/happycube/ld-decode/wiki/Installation
         # Added: cmake libqt5opengl5-dev libqt5svg5-dev
         sudo apt-get install -y --no-install-recommends git cmake make python3-distutils python3-numpy python3-scipy python3-matplotlib git qt5-default libqt5opengl5-dev libqt5svg5-dev libqwt-qt5-dev libfftw3-dev python3-numba libavformat-dev libavcodec-dev libavutil-dev ffmpeg
@@ -78,7 +74,6 @@
     - name: Configure
       timeout-minutes: 5
       run: cd obj && cmake -DCMAKE_BUILD_TYPE=RelWithDebInfo -DUSE_QWT=OFF ..
->>>>>>> 5d703a02
 
     - name: Build
       timeout-minutes: 15
