### Top-level Makefile for ld-decode ###

<<<<<<< HEAD
# Note: Targets do not include auto-generated .h files, which means
#       that make clean will not remove them.
TARGETS=ld-ldf-reader
=======
# Prefix into which ld-decode will be installed.
# This must be set both at build and install time. If you're using a
# non-default directory here, make sure that Python knows to look in there for
# modules (e.g. by setting PYTHONPATH in your environment).
prefix ?= /usr/local
>>>>>>> 9b403bed

# Staging dir for building distribution packages.
# If you're building packages, it may make more sense to build the Python and
# Qt parts using your distribution's tools, rather than using this Makefile
# (but don't forget the helpers!).
DESTDIR =

# Tools you might want to override
PYTHON3 ?= python3
QMAKE ?= qmake

### Targets for users to invoke ###

all: build-helpers build-python build-tools
install: install-helpers install-python install-tools
clean: clean-helpers clean-python clean-tools

.PHONY: all build-helpers build-python build-tools
.PHONY: install install-helpers install-python install-tools
.PHONY: clean clean-helpers clean-python clean-tools

### Helper programs used by ld-decode ###

helpers = ld-ldf-reader

build-helpers: $(helpers)

ld-ldf-reader: ld-ldf-reader.c
	$(CC) -O2 -Wno-deprecated-declarations -o $@ $< -lavcodec -lavutil -lavformat

install-helpers:
	install -d "$(DESTDIR)$(prefix)/bin"
	install -m755 $(helpers) "$(DESTDIR)$(prefix)/bin"

clean-helpers:
	rm -f $(helpers)

### Python modules and scripts ###

build-python:
	$(PYTHON3) setup.py build

install-python:
	if [ -z "$(DESTDIR)" ]; then \
		$(PYTHON3) setup.py install --prefix="$(prefix)"; \
	else \
		$(PYTHON3) setup.py install --root="$(DESTDIR)" --prefix="$(prefix)"; \
	fi

clean-python:
	$(PYTHON3) setup.py clean -a

### Qt-based tools ###

build-tools:
	cd tools && $(QMAKE) -recursive PREFIX="$(prefix)"
	$(MAKE) -C tools

install-tools:
	$(MAKE) -C tools install INSTALL_ROOT="$(DESTDIR)"

clean-tools:
	$(MAKE) -C tools clean

### Generated files, not updated automatically ###

tools/library/filter/deemp.h: scripts/filtermaker
	$(PYTHON3) scripts/filtermaker >$@<|MERGE_RESOLUTION|>--- conflicted
+++ resolved
@@ -1,16 +1,10 @@
 ### Top-level Makefile for ld-decode ###
 
-<<<<<<< HEAD
-# Note: Targets do not include auto-generated .h files, which means
-#       that make clean will not remove them.
-TARGETS=ld-ldf-reader
-=======
 # Prefix into which ld-decode will be installed.
 # This must be set both at build and install time. If you're using a
 # non-default directory here, make sure that Python knows to look in there for
 # modules (e.g. by setting PYTHONPATH in your environment).
 prefix ?= /usr/local
->>>>>>> 9b403bed
 
 # Staging dir for building distribution packages.
 # If you're building packages, it may make more sense to build the Python and
