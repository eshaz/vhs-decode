--- conflicted
+++ resolved
@@ -1593,10 +1593,7 @@
                 hlens.append(p.len)
 
         LT = {}
-<<<<<<< HEAD
-=======
         LT = {}
->>>>>>> a0d58eb2
         if len(hlens) > 0:
             LT["hsync_median"] = np.median(hlens)
         else:
