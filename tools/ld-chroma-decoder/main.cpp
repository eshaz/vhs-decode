/************************************************************************

    main.cpp

    ld-chroma-decoder - Colourisation filter for ld-decode
    Copyright (C) 2018-2020 Simon Inns
    Copyright (C) 2019-2021 Adam Sampson
    Copyright (C) 2021 Chad Page
    Copyright (C) 2021 Phillip Blucas

    This file is part of ld-decode-tools.

    ld-chroma-decoder is free software: you can redistribute it and/or
    modify it under the terms of the GNU General Public License as
    published by the Free Software Foundation, either version 3 of the
    License, or (at your option) any later version.

    This program is distributed in the hope that it will be useful,
    but WITHOUT ANY WARRANTY; without even the implied warranty of
    MERCHANTABILITY or FITNESS FOR A PARTICULAR PURPOSE.  See the
    GNU General Public License for more details.

    You should have received a copy of the GNU General Public License
    along with this program.  If not, see <http://www.gnu.org/licenses/>.

************************************************************************/

#include <QCoreApplication>
#include <QDebug>
#include <QtGlobal>
#include <QCommandLineParser>
#include <QScopedPointer>
#include <QThread>
#include <fstream>

#include "decoderpool.h"
#include "lddecodemetadata.h"
#include "logging.h"

#include "comb.h"
#include "monodecoder.h"
#include "ntscdecoder.h"
#include "outputwriter.h"
#include "palcolour.h"
#include "paldecoder.h"
#include "transformpal.h"

// Load the thresholds file for the Transform decoders, if specified. We must
// do this after PalColour has been configured, so we know how many values to
// expect.
//
// Return true on success; on failure, print a message and return false.
static bool loadTransformThresholds(QCommandLineParser &parser, QCommandLineOption &transformThresholdsOption, PalColour::Configuration &palConfig)
{
    if (!parser.isSet(transformThresholdsOption)) {
        // Nothing to load
        return true;
    }

    // Open the file
    QString filename = parser.value(transformThresholdsOption);
    std::ifstream thresholdsFile(filename.toStdString());
    if (thresholdsFile.fail()) {
        qCritical() << "Transform thresholds file could not be opened:" << filename;
        return false;
    }

    // Read threshold values from the file
    palConfig.transformThresholds.clear();
    while (true) {
        double value;
        thresholdsFile >> value;
        if (thresholdsFile.eof()) {
            break;
        }
        if (value < 0.0 || value > 1.0) {
            qCritical() << "Values in Transform thresholds file must be between 0 and 1:" << filename;
            return false;
        }
        if (thresholdsFile.fail()) {
            qCritical() << "Couldn't parse Transform thresholds file:" << filename;
            return false;
        }
        palConfig.transformThresholds.push_back(value);
    }

    // Check we've read the right number
    if (palConfig.transformThresholds.size() != palConfig.getThresholdsSize()) {
        qCritical() << "Transform thresholds file contained" << palConfig.transformThresholds.size()
                    << "values, expecting" << palConfig.getThresholdsSize() << "values:" << filename;
        return false;
    }

    thresholdsFile.close();
    return true;
}

int main(int argc, char *argv[])
{
    // Install the local debug message handler
    setDebug(true);
    qInstallMessageHandler(debugOutputHandler);

    QCoreApplication a(argc, argv);

    // Set application name and version
    QCoreApplication::setApplicationName("ld-chroma-decoder");
    QCoreApplication::setApplicationVersion(QString("Branch: %1 / Commit: %2").arg(APP_BRANCH, APP_COMMIT));
    QCoreApplication::setOrganizationDomain("domesday86.com");

    // Set up the command line parser
    QCommandLineParser parser;
    parser.setApplicationDescription(
                "ld-chroma-decoder - Colourisation filter for ld-decode\n"
                "\n"
                "(c)2018-2020 Simon Inns\n"
                "(c)2019-2021 Adam Sampson\n"
                "(c)2018-2021 Chad Page\n"
                "(c)2021 Phillip Blucas\n"
                "Contains PALcolour: Copyright (c)2018 William Andrew Steer\n"
                "Contains Transform PAL: Copyright (c)2014 Jim Easterbrook\n"
                "GPLv3 Open-Source - github: https://github.com/happycube/ld-decode");
    parser.addHelpOption();
    parser.addVersionOption();

    // -- General options --

    // Add the standard debug options --debug and --quiet
    addStandardDebugOptions(parser);

    // Option to specify a different JSON input file
    QCommandLineOption inputJsonOption(QStringList() << "input-json",
                                       QCoreApplication::translate("main", "Specify the input JSON file (default input.json)"),
                                       QCoreApplication::translate("main", "filename"));
    parser.addOption(inputJsonOption);

    // Option to select start frame (sequential) (-s)
    QCommandLineOption startFrameOption(QStringList() << "s" << "start",
                                        QCoreApplication::translate("main", "Specify the start frame number"),
                                        QCoreApplication::translate("main", "number"));
    parser.addOption(startFrameOption);

    // Option to select length (-l)
    QCommandLineOption lengthOption(QStringList() << "l" << "length",
                                        QCoreApplication::translate("main", "Specify the length (number of frames to process)"),
                                        QCoreApplication::translate("main", "number"));
    parser.addOption(lengthOption);

    // Option to reverse the field order (-r)
    QCommandLineOption setReverseOption(QStringList() << "r" << "reverse",
                                       QCoreApplication::translate("main", "Reverse the field order to second/first (default first/second)"));
    parser.addOption(setReverseOption);

    // Option to specify chroma gain
    QCommandLineOption chromaGainOption(QStringList() << "chroma-gain",
                                        QCoreApplication::translate("main", "Gain factor applied to chroma components (default 1.0)"),
                                        QCoreApplication::translate("main", "number"));
    parser.addOption(chromaGainOption);

    // Option to specify chroma phase
    QCommandLineOption chromaPhaseOption(QStringList() << "chroma-phase",
                                        QCoreApplication::translate("main", "Phase rotation applied to chroma components (degrees; default 0.0)"),
                                        QCoreApplication::translate("main", "number"));
    parser.addOption(chromaPhaseOption);

    // Option to select the output format (-p)
    QCommandLineOption outputFormatOption(QStringList() << "p" << "output-format",
                                       QCoreApplication::translate("main", "Output format (rgb, yuv, y4m; default rgb); RGB48, YUV444P16, GRAY16 pixel formats are supported"),
                                       QCoreApplication::translate("main", "output-format"));
    parser.addOption(outputFormatOption);

    // Option to set the black and white output flag (causes output to be black and white) (-b)
    QCommandLineOption setBwModeOption(QStringList() << "b" << "blackandwhite",
                                       QCoreApplication::translate("main", "Output in black and white"));
    parser.addOption(setBwModeOption);

    // Option to select which decoder to use (-f)
    QCommandLineOption decoderOption(QStringList() << "f" << "decoder",
                                     QCoreApplication::translate("main", "Decoder to use (pal2d, transform2d, transform3d, ntsc1d, ntsc2d, ntsc3d, ntsc3dnoadapt, mono; default automatic)"),
                                     QCoreApplication::translate("main", "decoder"));
    parser.addOption(decoderOption);

    // Option to select the number of threads (-t)
    QCommandLineOption threadsOption(QStringList() << "t" << "threads",
                                        QCoreApplication::translate("main", "Specify the number of concurrent threads (default number of logical CPUs)"),
                                        QCoreApplication::translate("main", "number"));
    parser.addOption(threadsOption);

    // -- NTSC decoder options --

    // Option to overlay the adaptive filter map
    QCommandLineOption showMapOption(QStringList() << "o" << "oftest",
                                     QCoreApplication::translate("main", "NTSC: Overlay the adaptive filter map (only used for testing)"));
    parser.addOption(showMapOption);

    // Option to set the white point to 75% (rather than 100%)
    QCommandLineOption whitePointOption(QStringList() << "w" << "white",
                                        QCoreApplication::translate("main", "Use 75% white-point (default 100%)"));
    parser.addOption(whitePointOption);

    // Option to set the chroma noise reduction level
    QCommandLineOption chromaNROption(QStringList() << "chroma-nr",
                                      QCoreApplication::translate("main", "NTSC: Chroma noise reduction level in dB (default 0.0)"),
                                      QCoreApplication::translate("main", "number"));
    parser.addOption(chromaNROption);

    // Option to set the luma noise reduction level
    QCommandLineOption lumaNROption(QStringList() << "luma-nr",
                                    QCoreApplication::translate("main", "Luma noise reduction level in dB (default 1.0)"),
                                    QCoreApplication::translate("main", "number"));
    parser.addOption(lumaNROption);

    // -- PAL decoder options --

    // Option to use Simple PAL UV filter
    QCommandLineOption simplePALOption(QStringList() << "simple-pal",
                                           QCoreApplication::translate("main", "Transform: Use 1D UV filter (default 2D)"));
    parser.addOption(simplePALOption);

    // Option to select the Transform PAL filter mode
    QCommandLineOption transformModeOption(QStringList() << "transform-mode",
                                           QCoreApplication::translate("main", "Transform: Filter mode to use (level, threshold; default threshold)"),
                                           QCoreApplication::translate("main", "mode"));
    parser.addOption(transformModeOption);

    // Option to select the Transform PAL threshold
    QCommandLineOption transformThresholdOption(QStringList() << "transform-threshold",
                                                QCoreApplication::translate("main", "Transform: Uniform similarity threshold in 'threshold' mode (default 0.4)"),
                                                QCoreApplication::translate("main", "number"));
    parser.addOption(transformThresholdOption);

    // Option to select the Transform PAL thresholds file
    QCommandLineOption transformThresholdsOption(QStringList() << "transform-thresholds",
                                                 QCoreApplication::translate("main", "Transform: File containing per-bin similarity thresholds in 'threshold' mode"),
                                                 QCoreApplication::translate("main", "file"));
    parser.addOption(transformThresholdsOption);

    // Option to overlay the FFTs
    QCommandLineOption showFFTsOption(QStringList() << "show-ffts",
                                      QCoreApplication::translate("main", "Transform: Overlay the input and output FFTs"));
    parser.addOption(showFFTsOption);

    // Option to use phase compensating decoder
    QCommandLineOption ntscPhaseComp(QStringList() << "ntsc-phase-comp",
                                      QCoreApplication::translate("main", "Use NTSC QADM decoder taking burst phase into account (BETA)"));
    parser.addOption(ntscPhaseComp);

    // Option to use chroma post-filter
    QCommandLineOption colorLPF(QStringList() << "color-lpf",
                                      QCoreApplication::translate("main", "NTSC: Use Chroma post-filter"));
    parser.addOption(colorLPF);

    // -- Positional arguments --

    // Positional argument to specify input video file
    parser.addPositionalArgument("input", QCoreApplication::translate("main", "Specify input TBC file (- for piped input)"));

    // Positional argument to specify output video file
    parser.addPositionalArgument("output", QCoreApplication::translate("main", "Specify output file (omit or - for piped output)"));

    // Process the command line options and arguments given by the user
    parser.process(a);

    // Standard logging options
    processStandardDebugOptions(parser);

    // Get the arguments from the parser
    QString inputFileName;
    QString outputFileName = "-";
    QStringList positionalArguments = parser.positionalArguments();
    if (positionalArguments.count() == 2) {
        inputFileName = positionalArguments.at(0);
        outputFileName = positionalArguments.at(1);
    } else if (positionalArguments.count() == 1) {
        inputFileName = positionalArguments.at(0);
    } else {
        // Quit with error
        qCritical("You must specify the input TBC and output files");
        return -1;
    }

    // Check filename arguments are reasonable
    if (inputFileName == "-" && !parser.isSet(inputJsonOption)) {
        // Quit with error
        qCritical("With piped input, you must also specify the input JSON file");
        return -1;
    }
    if (inputFileName == outputFileName && outputFileName != "-") {
        // Quit with error
        qCritical("Input and output files cannot be the same");
        return -1;
    }

    qint32 startFrame = -1;
    qint32 length = -1;
    qint32 maxThreads = QThread::idealThreadCount();
    PalColour::Configuration palConfig;
    Comb::Configuration combConfig;
    OutputWriter::Configuration outputConfig;

    if (parser.isSet(startFrameOption)) {
        startFrame = parser.value(startFrameOption).toInt();

        if (startFrame < 1) {
            // Quit with error
            qCritical("Specified startFrame must be at least 1");
            return -1;
        }
    }

    if (parser.isSet(lengthOption)) {
        length = parser.value(lengthOption).toInt();

        if (length < 1) {
            // Quit with error
            qCritical("Specified length must be greater than zero frames");
            return -1;
        }
    }

    if (parser.isSet(threadsOption)) {
        maxThreads = parser.value(threadsOption).toInt();

        if (maxThreads < 1) {
            // Quit with error
            qCritical("Specified number of threads must be greater than zero");
            return -1;
        }
    }

    if (parser.isSet(chromaGainOption)) {
        const double value = parser.value(chromaGainOption).toDouble();
        palConfig.chromaGain = value;
        combConfig.chromaGain = value;

        if (value < 0.0) {
            // Quit with error
            qCritical("Chroma gain must not be less than 0");
            return -1;
        }
    }

    if (parser.isSet(chromaPhaseOption)) {
        const double value = parser.value(chromaPhaseOption).toDouble();
        palConfig.chromaPhase = value;
        combConfig.chromaPhase = value;
    }

    bool bwMode = parser.isSet(setBwModeOption);
    if (bwMode) {
        palConfig.chromaGain = 0.0;
        combConfig.chromaGain = 0.0;
    }

    if (parser.isSet(whitePointOption)) {
        outputConfig.whitePoint75 = true;
    }

    if (parser.isSet(showMapOption)) {
        combConfig.showMap = true;
    }

    if (parser.isSet(chromaNROption)) {
        combConfig.cNRLevel = parser.value(chromaNROption).toDouble();

        if (combConfig.cNRLevel < 0.0) {
            // Quit with error
            qCritical("Chroma noise reduction cannot be negative");
            return -1;
        }
    }

    if (parser.isSet(lumaNROption)) {
        combConfig.yNRLevel = parser.value(lumaNROption).toDouble();
        palConfig.yNRLevel = parser.value(lumaNROption).toDouble();

        if (combConfig.yNRLevel < 0.0) {
            // Quit with error
            qCritical("Luma noise reduction cannot be negative");
            return -1;
        }
    }

    if (parser.isSet(transformModeOption)) {
        const QString name = parser.value(transformModeOption);

        if (name == "level") {
            palConfig.transformMode = TransformPal::levelMode;
        } else if (name == "threshold") {
            palConfig.transformMode = TransformPal::thresholdMode;
        } else {
            // Quit with error
            qCritical() << "Unknown Transform mode" << name;
            return -1;
        }
    }

    if (parser.isSet(simplePALOption)) {
        palConfig.simplePAL = true;
    }

    if (parser.isSet(transformThresholdOption)) {
        palConfig.transformThreshold = parser.value(transformThresholdOption).toDouble();

        if (palConfig.transformThreshold < 0.0 || palConfig.transformThreshold > 1.0) {
            // Quit with error
            qCritical("Transform threshold must be between 0 and 1");
            return -1;
        }
    }

<<<<<<< HEAD
    if (parser.isSet(showFFTsOption)) {
        palConfig.showFFTs = true;
        if (palConfig.outputY4m) {
            // Quit with error
            qCritical("Y4M output not available when showFFT is enabled");
            return -1;
        } else if (palConfig.outputYCbCr) {
            // Quit with error
            qCritical("YUV output not available when showFFT is enabled");
            return -1;
        }
    }

    if (parser.isSet(ntscPhaseComp)) {
        combConfig.phaseCompensation = true;
    }

    if (parser.isSet(colorLPF)) {
        combConfig.colorlpf = true;
    }

=======
>>>>>>> 6ba94f9f
    // Work out the metadata filename
    QString inputJsonFileName = inputFileName + ".json";
    if (parser.isSet(inputJsonOption)) {
        inputJsonFileName = parser.value(inputJsonOption);
    }

    // Load the source video metadata
    LdDecodeMetaData metaData;
    if (!metaData.read(inputJsonFileName)) {
        qInfo() << "Unable to open ld-decode metadata file";
        return -1;
    }

    // Reverse field order if required
    if (parser.isSet(setReverseOption)) {
        qInfo() << "Expected field order is reversed to second field/first field";
        metaData.setIsFirstFieldFirst(false);
    }

    // Work out which decoder to use
    QString decoderName;
    if (parser.isSet(decoderOption)) {
        decoderName = parser.value(decoderOption);
    } else if (metaData.getVideoParameters().isSourcePal) {
        decoderName = "pal2d";
    } else {
        decoderName = "ntsc2d";
    }

    // Require ntsc3d if the map overlay is selected
    if (combConfig.showMap && decoderName != "ntsc3d") {
        qCritical() << "Can only show adaptive filter map with the ntsc3d decoder";
        return -1;
    }

    // Require transform2d/3d if the FFT overlay is selected
    if (palConfig.showFFTs && decoderName != "transform2d" && decoderName != "transform3d") {
        qCritical() << "Can only show FFTs with the transform2d/transform3d decoders";
        return -1;
    }

    // Select the decoder
    QScopedPointer<Decoder> decoder;
    if (decoderName == "pal2d") {
        decoder.reset(new PalDecoder(palConfig));
    } else if (decoderName == "transform2d") {
        palConfig.chromaFilter = PalColour::transform2DFilter;
        if (!loadTransformThresholds(parser, transformThresholdsOption, palConfig)) {
            return -1;
        }
        decoder.reset(new PalDecoder(palConfig));
    } else if (decoderName == "transform3d") {
        palConfig.chromaFilter = PalColour::transform3DFilter;
        if (!loadTransformThresholds(parser, transformThresholdsOption, palConfig)) {
            return -1;
        }
        decoder.reset(new PalDecoder(palConfig));
    } else if (decoderName == "ntsc1d") {
        combConfig.dimensions = 1;
        decoder.reset(new NtscDecoder(combConfig));
    } else if (decoderName == "ntsc2d") {
        combConfig.dimensions = 2;
        decoder.reset(new NtscDecoder(combConfig));
    } else if (decoderName == "ntsc3d") {
        combConfig.dimensions = 3;
        decoder.reset(new NtscDecoder(combConfig));
    } else if (decoderName == "ntsc3dnoadapt") {
        combConfig.dimensions = 3;
        combConfig.adaptive = false;
        decoder.reset(new NtscDecoder(combConfig));
    } else if (decoderName == "mono") {
        decoder.reset(new MonoDecoder);
    } else {
        qCritical() << "Unknown decoder" << decoderName;
        return -1;
    }

    // Select the output format
    QString outputFormatName;
    if (parser.isSet(outputFormatOption)) {
        outputFormatName = parser.value(outputFormatOption);
    } else {
        outputFormatName = "rgb";
    }
    if (outputFormatName == "yuv" || outputFormatName == "y4m") {
        if (outputFormatName == "y4m") {
            outputConfig.outputY4m = true;
        }
        if (bwMode || decoderName == "mono") {
            outputConfig.pixelFormat = OutputWriter::PixelFormat::GRAY16;
        } else {
            outputConfig.pixelFormat = OutputWriter::PixelFormat::YUV444P16;
        }
    } else if (outputFormatName == "rgb") {
        outputConfig.pixelFormat = OutputWriter::PixelFormat::RGB48;
    } else {
        qCritical() << "Unknown output format" << outputFormatName;
        return -1;
    }

    // Perform the processing
    DecoderPool decoderPool(*decoder, inputFileName, metaData, outputConfig, outputFileName, startFrame, length, maxThreads);
    if (!decoderPool.process()) {
        return -1;
    }

    // Quit with success
    return 0;
}<|MERGE_RESOLUTION|>--- conflicted
+++ resolved
@@ -245,11 +245,6 @@
                                       QCoreApplication::translate("main", "Use NTSC QADM decoder taking burst phase into account (BETA)"));
     parser.addOption(ntscPhaseComp);
 
-    // Option to use chroma post-filter
-    QCommandLineOption colorLPF(QStringList() << "color-lpf",
-                                      QCoreApplication::translate("main", "NTSC: Use Chroma post-filter"));
-    parser.addOption(colorLPF);
-
     // -- Positional arguments --
 
     // Positional argument to specify input video file
@@ -409,30 +404,11 @@
         }
     }
 
-<<<<<<< HEAD
-    if (parser.isSet(showFFTsOption)) {
-        palConfig.showFFTs = true;
-        if (palConfig.outputY4m) {
-            // Quit with error
-            qCritical("Y4M output not available when showFFT is enabled");
-            return -1;
-        } else if (palConfig.outputYCbCr) {
-            // Quit with error
-            qCritical("YUV output not available when showFFT is enabled");
-            return -1;
-        }
-    }
 
     if (parser.isSet(ntscPhaseComp)) {
         combConfig.phaseCompensation = true;
     }
 
-    if (parser.isSet(colorLPF)) {
-        combConfig.colorlpf = true;
-    }
-
-=======
->>>>>>> 6ba94f9f
     // Work out the metadata filename
     QString inputJsonFileName = inputFileName + ".json";
     if (parser.isSet(inputJsonOption)) {
