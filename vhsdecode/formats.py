--- conflicted
+++ resolved
@@ -58,9 +58,6 @@
 # Video Y FM de-emphasis (1.25~1.35µs)
 RFParams_PAL_VHS["deemph_tau"] = 1.30e-6
 
-<<<<<<< HEAD
-# NTSC VHS section
-=======
 # Filter to pull out high frequencies for high frequency boost
 # This should cover the area around reference white.
 # Used to reduce streaks due to amplitude loss on phase change around
@@ -69,7 +66,8 @@
 RFParams_PAL_VHS["boost_bpf_high"] = 5600000
 # Multiplier for the boosted signal to add in.
 RFParams_PAL_VHS["boost_bpf_mult"] = 2
->>>>>>> f9502c33
+
+# NTSC VHS section
 
 # Band-pass filter for Video rf.
 # TODO: Needs tweaking
@@ -85,7 +83,7 @@
 RFParams_NTSC_VHS["video_hpf_extra_order"] = 1
 
 # Low-pass filter on Y after demodulation
-RFParams_NTSC_VHS["video_lpf_freq"] = 3000000
+RFParams_NTSC_VHS["video_lpf_freq"] = 3200000
 
 # Order may be fine as is.
 RFParams_NTSC_VHS["video_lpf_order"] = 1
@@ -117,13 +115,12 @@
 # Video Y FM de-emphasis (1.25~1.35µs)
 RFParams_NTSC_VHS["deemph_tau"] = 1.30e-6
 
-<<<<<<< HEAD
-# UMATIC section
-=======
 RFParams_NTSC_VHS["boost_bpf_low"] = 4100000
 RFParams_NTSC_VHS["boost_bpf_high"] = 5000000
 RFParams_NTSC_VHS["boost_bpf_mult"] = 1
 
+
+# UMATIC section
 # Not yet correct
 RFParams_PAL_UMATIC["video_bpf_low"] = 3200000
 RFParams_PAL_UMATIC["video_bpf_high"] = 6500000
@@ -137,6 +134,22 @@
 RFParams_PAL_UMATIC["color_under_carrier"] = 685991
 RFParams_PAL_UMATIC["chroma_bpf_upper"] = 1500000
 
+# Video EQ after FM demod (PAL UMATIC) (needs tweak)
+RFParams_PAL_UMATIC["video_eq"] = {
+    'loband': {
+        'corner': 1.25e6,
+        'transition': 39e6,
+        'order_limit': 1,
+        'gain': 12
+    },
+    'hiband': {
+        'corner': 3e6,
+        'transition': 15e6,
+        'order_limit': 2,
+        'gain': 60
+    }
+}
+
 # Video Y FM de-emphasis (550 ~ 650ns)
 RFParams_PAL_UMATIC["deemph_tau"] = 600e-9
 
@@ -152,13 +165,7 @@
 RFParams_PAL_UMATIC_HI["color_under_carrier"] = 983803
 RFParams_PAL_UMATIC_HI["chroma_bpf_upper"] = 0
 
-# Video Y FM de-emphasis (550 ~ 650ns)
-RFParams_PAL_UMATIC_HI["deemph_tau"] = 600e-9
->>>>>>> f9502c33
-
-# ref sync is 3.8 mhz
 RFParams_NTSC_UMATIC["video_bpf_low"] = 3200000
-# ref white is 5.4 mhz
 RFParams_NTSC_UMATIC["video_bpf_high"] = 6500000
 RFParams_NTSC_UMATIC["video_bpf_order"] = 1
 RFParams_NTSC_UMATIC["video_lpf_extra"] = 6900000
@@ -250,4 +257,6 @@
 DEFAULT_HYSTERESIS = 1.25
 # Merge dropouts if they there is less than this number of samples between them.
 DOD_MERGE_THRESHOLD = 30
-DOD_MIN_LENGTH = 10+DOD_MIN_LENGTH = 10
+
+DEFAULT_SHARPNESS = 50